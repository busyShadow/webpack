--- conflicted
+++ resolved
@@ -197,15 +197,11 @@
 	}
 };
 
-<<<<<<< HEAD
 class Compilation {
-=======
-class Compilation extends Tapable {
 	/**
 	 * Creates an instance of Compilation.
 	 * @param {Compiler} compiler the compiler which created the compilation
 	 */
->>>>>>> bdd4442c
 	constructor(compiler) {
 		this.hooks = {
 			/** @type {SyncHook<Module>} */
@@ -384,22 +380,7 @@
 			/** @type {SyncHook<Chunk[]>} */
 			afterOptimizeExtractedChunks: new SyncHook(["chunks"])
 		};
-<<<<<<< HEAD
-
-=======
-		this._pluginCompat.tap("Compilation", options => {
-			switch (options.name) {
-				case "optimize-tree":
-				case "additional-assets":
-				case "optimize-chunk-assets":
-				case "optimize-assets":
-				case "after-seal":
-					options.async = true;
-					break;
-			}
-		});
 		/** @type {string=} */
->>>>>>> bdd4442c
 		this.name = undefined;
 		/** @type {Compiler} */
 		this.compiler = compiler;
