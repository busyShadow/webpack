/*
	MIT License http://www.opensource.org/licenses/mit-license.php
	Author Tobias Koppers @sokra
*/
"use strict";

const WebpackError = require("./WebpackError");
const { cleanUp } = require("./ErrorHelpers");

class ModuleError extends WebpackError {
<<<<<<< HEAD
	constructor(module, err, { from = null } = {}) {
		super();

		this.name = "ModuleError";
		this.module = module;
		this.message = "Module Error";
		if (from) {
			this.message += ` (from ${from})`;
		}
		if (err && typeof err === "object" && err.message) {
			this.message += `:\n${err.message}`;
		} else if (err) {
			this.message += `:\n${err}`;
		}
=======
	constructor(module, err) {
		super(err && typeof err === "object" && err.message ? err.message : err);

		this.name = "ModuleError";
		this.module = module;
>>>>>>> 19389b72
		this.error = err;
		this.details =
			err && typeof err === "object" && err.stack
				? cleanUp(err.stack, this.message)
				: undefined;

		Error.captureStackTrace(this, this.constructor);
	}
}

module.exports = ModuleError;<|MERGE_RESOLUTION|>--- conflicted
+++ resolved
@@ -8,28 +8,19 @@
 const { cleanUp } = require("./ErrorHelpers");
 
 class ModuleError extends WebpackError {
-<<<<<<< HEAD
 	constructor(module, err, { from = null } = {}) {
-		super();
-
+		let message = "Module Error";
+		if (from) {
+			message += ` (from ${from})`;
+		}
+		if (err && typeof err === "object" && err.message) {
+			message += `:\n${err.message}`;
+		} else if (err) {
+			message += `:\n${err}`;
+		}
+		super(message);
 		this.name = "ModuleError";
 		this.module = module;
-		this.message = "Module Error";
-		if (from) {
-			this.message += ` (from ${from})`;
-		}
-		if (err && typeof err === "object" && err.message) {
-			this.message += `:\n${err.message}`;
-		} else if (err) {
-			this.message += `:\n${err}`;
-		}
-=======
-	constructor(module, err) {
-		super(err && typeof err === "object" && err.message ? err.message : err);
-
-		this.name = "ModuleError";
-		this.module = module;
->>>>>>> 19389b72
 		this.error = err;
 		this.details =
 			err && typeof err === "object" && err.stack
