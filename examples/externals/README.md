This example demonstrates how to build a library with webpack that has dependencies to other libraries which should not be included in the compiled version.

We use the `libraryTarget: "umd"` option to build a UMD module that is consumable in CommonJs, AMD and with script tags. We don't specify the `library` option so the library is exported to the root namespace.

We use the `externals` option to define dependencies that should be resolved in the target environment.

In the simple case we just need to specify a string (`"add"`). Then it's resolved as `"add"` module in CommonJs and AMD, and as global `add` when used with script tag.

In the complex case we specify different values for each environment:

| environment        | config value             | resolved as                  |
|--------------------|--------------------------|------------------------------|
| CommonJs (strict)  | `["./math", "subtract"]` | `require("./math").subtract` |
| CommonJs (node.js) | `"./subtract"`           | `require("./subtract")`      |
| AMD                | `"subtract"`             | `define(["subtract"], ...)`  |
| script tag         | `"subtract"`             | `this.subtract`              |

# example.js

``` javascript
var add = require("add");
var subtract = require("subtract");

exports.exampleValue = subtract(add(42, 2), 2);
```

# webpack.config.js

``` javascript
module.exports = {
	// mode: "development || "production",
	output: {
		libraryTarget: "umd"
	},
	externals: [
		"add",
		{
			"subtract": {
				root: "subtract",
				commonjs2: "./subtract",
				commonjs: ["./math", "subtract"],
				amd: "subtract"
			}
		}
	]
};
```

# dist/output.js

``` javascript
(function webpackUniversalModuleDefinition(root, factory) {
	if(typeof exports === 'object' && typeof module === 'object')
		module.exports = factory(require("add"), require("./subtract"));
	else if(typeof define === 'function' && define.amd)
		define(["add", "subtract"], factory);
	else {
		var a = typeof exports === 'object' ? factory(require("add"), require("./math")["subtract"]) : factory(root["add"], root["subtract"]);
		for(var i in a) (typeof exports === 'object' ? exports : root)[i] = a[i];
	}
<<<<<<< HEAD
})(window, function(__WEBPACK_EXTERNAL_MODULE__1__, __WEBPACK_EXTERNAL_MODULE__2__) {
=======
})(typeof self !== 'undefined' ? self : this, function(__WEBPACK_EXTERNAL_MODULE_1__, __WEBPACK_EXTERNAL_MODULE_2__) {
>>>>>>> f0105466
```
<details><summary><code>return /******/ (function(modules) { /* webpackBootstrap */ })</code></summary>

``` js
return /******/ (function(modules) { // webpackBootstrap
/******/ 	// The module cache
/******/ 	var installedModules = {};
/******/
/******/ 	// The require function
/******/ 	function __webpack_require__(moduleId) {
/******/
/******/ 		// Check if module is in cache
/******/ 		if(installedModules[moduleId]) {
/******/ 			return installedModules[moduleId].exports;
/******/ 		}
/******/ 		// Create a new module (and put it into the cache)
/******/ 		var module = installedModules[moduleId] = {
/******/ 			i: moduleId,
/******/ 			l: false,
/******/ 			exports: {}
/******/ 		};
/******/
/******/ 		// Execute the module function
/******/ 		modules[moduleId].call(module.exports, module, module.exports, __webpack_require__);
/******/
/******/ 		// Flag the module as loaded
/******/ 		module.l = true;
/******/
/******/ 		// Return the exports of the module
/******/ 		return module.exports;
/******/ 	}
/******/
/******/
/******/ 	// expose the modules object (__webpack_modules__)
/******/ 	__webpack_require__.m = modules;
/******/
/******/ 	// expose the module cache
/******/ 	__webpack_require__.c = installedModules;
/******/
/******/ 	// define getter function for harmony exports
/******/ 	__webpack_require__.d = function(exports, name, getter) {
/******/ 		if(!__webpack_require__.o(exports, name)) {
/******/ 			Object.defineProperty(exports, name, {
/******/ 				configurable: false,
/******/ 				enumerable: true,
/******/ 				get: getter
/******/ 			});
/******/ 		}
/******/ 	};
/******/
/******/ 	// define __esModule on exports
/******/ 	__webpack_require__.r = function(exports) {
/******/ 		Object.defineProperty(exports, '__esModule', { value: true });
/******/ 	};
/******/
/******/ 	// getDefaultExport function for compatibility with non-harmony modules
/******/ 	__webpack_require__.n = function(module) {
/******/ 		var getter = module && module.__esModule ?
/******/ 			function getDefault() { return module['default']; } :
/******/ 			function getModuleExports() { return module; };
/******/ 		__webpack_require__.d(getter, 'a', getter);
/******/ 		return getter;
/******/ 	};
/******/
/******/ 	// Object.prototype.hasOwnProperty.call
/******/ 	__webpack_require__.o = function(object, property) { return Object.prototype.hasOwnProperty.call(object, property); };
/******/
/******/ 	// __webpack_public_path__
/******/ 	__webpack_require__.p = "dist/";
/******/
/******/
/******/ 	// Load entry module and return exports
/******/ 	return __webpack_require__(__webpack_require__.s = 0);
/******/ })
/************************************************************************/
```

</details>

``` js
/******/ ([
/* 0 */
/*!********************!*\
  !*** ./example.js ***!
  \********************/
<<<<<<< HEAD
/*! no static exports found */
=======
/*! dynamic exports provided */
/*! all exports used */
>>>>>>> f0105466
/***/ (function(module, exports, __webpack_require__) {

var add = __webpack_require__(/*! add */ 1);
var subtract = __webpack_require__(/*! subtract */ 2);

exports.exampleValue = subtract(add(42, 2), 2);

/***/ }),
/* 1 */
/*!**********************!*\
  !*** external "add" ***!
  \**********************/
<<<<<<< HEAD
/*! no static exports found */
=======
/*! dynamic exports provided */
/*! all exports used */
>>>>>>> f0105466
/***/ (function(module, exports) {

module.exports = __WEBPACK_EXTERNAL_MODULE__1__;

/***/ }),
/* 2 */
/*!***************************************************************************************************************!*\
  !*** external {"root":"subtract","commonjs2":"./subtract","commonjs":["./math","subtract"],"amd":"subtract"} ***!
  \***************************************************************************************************************/
<<<<<<< HEAD
/*! no static exports found */
=======
/*! dynamic exports provided */
/*! all exports used */
>>>>>>> f0105466
/***/ (function(module, exports) {

module.exports = __WEBPACK_EXTERNAL_MODULE__2__;

/***/ })
/******/ ]);
});
```

# Info

## Unoptimized

```
<<<<<<< HEAD
Hash: 0a1b2c3d4e5f6a7b8c9d
Version: webpack next
    Asset      Size  Chunks             Chunk Names
output.js  4.17 KiB       0  [emitted]  main
=======
Hash: 32fda911d1e8acb2b888
Version: webpack 3.11.0
    Asset     Size  Chunks             Chunk Names
output.js  4.17 kB       0  [emitted]  main
>>>>>>> f0105466
Entrypoint main = output.js
chunk    {0} output.js (main) 197 bytes [entry] [rendered]
    > .\example.js main
    [0] ./example.js 113 bytes {0} [built]
        single entry .\example.js  main
    [1] external "add" 42 bytes {0} [built]
        cjs require add [0] ./example.js 1:10-24
    [2] external {"root":"subtract","commonjs2":"./subtract","commonjs":["./math","subtract"],"amd":"subtract"} 42 bytes {0} [built]
        cjs require subtract [0] ./example.js 2:15-34
```

## Production mode

```
<<<<<<< HEAD
Hash: 0a1b2c3d4e5f6a7b8c9d
Version: webpack next
    Asset      Size  Chunks             Chunk Names
output.js  1.02 KiB       0  [emitted]  main
=======
Hash: 32fda911d1e8acb2b888
Version: webpack 3.11.0
    Asset     Size  Chunks             Chunk Names
output.js  1.01 kB       0  [emitted]  main
>>>>>>> f0105466
Entrypoint main = output.js
chunk    {0} output.js (main) 197 bytes [entry] [rendered]
    > .\example.js main
    [0] external {"root":"subtract","commonjs2":"./subtract","commonjs":["./math","subtract"],"amd":"subtract"} 42 bytes {0} [built]
        cjs require subtract [2] ./example.js 2:15-34
    [1] external "add" 42 bytes {0} [built]
        cjs require add [2] ./example.js 1:10-24
    [2] ./example.js 113 bytes {0} [built]
        single entry .\example.js  main
```<|MERGE_RESOLUTION|>--- conflicted
+++ resolved
@@ -58,11 +58,7 @@
 		var a = typeof exports === 'object' ? factory(require("add"), require("./math")["subtract"]) : factory(root["add"], root["subtract"]);
 		for(var i in a) (typeof exports === 'object' ? exports : root)[i] = a[i];
 	}
-<<<<<<< HEAD
 })(window, function(__WEBPACK_EXTERNAL_MODULE__1__, __WEBPACK_EXTERNAL_MODULE__2__) {
-=======
-})(typeof self !== 'undefined' ? self : this, function(__WEBPACK_EXTERNAL_MODULE_1__, __WEBPACK_EXTERNAL_MODULE_2__) {
->>>>>>> f0105466
 ```
 <details><summary><code>return /******/ (function(modules) { /* webpackBootstrap */ })</code></summary>
 
@@ -148,12 +144,7 @@
 /*!********************!*\
   !*** ./example.js ***!
   \********************/
-<<<<<<< HEAD
 /*! no static exports found */
-=======
-/*! dynamic exports provided */
-/*! all exports used */
->>>>>>> f0105466
 /***/ (function(module, exports, __webpack_require__) {
 
 var add = __webpack_require__(/*! add */ 1);
@@ -166,12 +157,7 @@
 /*!**********************!*\
   !*** external "add" ***!
   \**********************/
-<<<<<<< HEAD
 /*! no static exports found */
-=======
-/*! dynamic exports provided */
-/*! all exports used */
->>>>>>> f0105466
 /***/ (function(module, exports) {
 
 module.exports = __WEBPACK_EXTERNAL_MODULE__1__;
@@ -181,12 +167,7 @@
 /*!***************************************************************************************************************!*\
   !*** external {"root":"subtract","commonjs2":"./subtract","commonjs":["./math","subtract"],"amd":"subtract"} ***!
   \***************************************************************************************************************/
-<<<<<<< HEAD
 /*! no static exports found */
-=======
-/*! dynamic exports provided */
-/*! all exports used */
->>>>>>> f0105466
 /***/ (function(module, exports) {
 
 module.exports = __WEBPACK_EXTERNAL_MODULE__2__;
@@ -201,17 +182,10 @@
 ## Unoptimized
 
 ```
-<<<<<<< HEAD
 Hash: 0a1b2c3d4e5f6a7b8c9d
-Version: webpack next
+Version: webpack 4.0.0-beta.1
     Asset      Size  Chunks             Chunk Names
 output.js  4.17 KiB       0  [emitted]  main
-=======
-Hash: 32fda911d1e8acb2b888
-Version: webpack 3.11.0
-    Asset     Size  Chunks             Chunk Names
-output.js  4.17 kB       0  [emitted]  main
->>>>>>> f0105466
 Entrypoint main = output.js
 chunk    {0} output.js (main) 197 bytes [entry] [rendered]
     > .\example.js main
@@ -226,17 +200,10 @@
 ## Production mode
 
 ```
-<<<<<<< HEAD
 Hash: 0a1b2c3d4e5f6a7b8c9d
-Version: webpack next
+Version: webpack 4.0.0-beta.1
     Asset      Size  Chunks             Chunk Names
 output.js  1.02 KiB       0  [emitted]  main
-=======
-Hash: 32fda911d1e8acb2b888
-Version: webpack 3.11.0
-    Asset     Size  Chunks             Chunk Names
-output.js  1.01 kB       0  [emitted]  main
->>>>>>> f0105466
 Entrypoint main = output.js
 chunk    {0} output.js (main) 197 bytes [entry] [rendered]
     > .\example.js main
