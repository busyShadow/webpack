--- conflicted
+++ resolved
@@ -43,13 +43,8 @@
     "eslint-plugin-node": "^5.1.1",
     "express": "~4.13.1",
     "extract-text-webpack-plugin": "^2.0.0-beta",
-<<<<<<< HEAD
-    "file-loader": "^0.11.1",
+    "file-loader": "^0.11.2",
     "i18n-webpack-plugin": "^1.0.0",
-=======
-    "file-loader": "^0.11.2",
-    "i18n-webpack-plugin": "^0.3.0",
->>>>>>> e72a88af
     "istanbul": "^0.4.5",
     "jade": "^1.11.0",
     "jade-loader": "~0.8.0",
